--- conflicted
+++ resolved
@@ -65,17 +65,8 @@
 // Filter is a fork id filter to validate a remotely advertised ID.
 type Filter func(id ID) error
 
-<<<<<<< HEAD
-// NewID calculates the Ethereum fork ID from the chain config and head.
-func NewID(chain *core.BlockChain) ID {
-	return newID(
-		chain.Config(),
-		chain.Genesis().Hash(),
-		chain.CurrentHeader().Number.Uint64(),
-	)
-}
-
-func NextForkHash(config *params.ChainConfig, genesis common.Hash, head uint64) [4]byte {
+// NewID calculates the Ethereum fork ID from the chain config, genesis hash, and head.
+func NewID(config *params.ChainConfig, genesis common.Hash, head uint64) ID {
 	// Calculate the starting checksum from the genesis hash
 	hash := crc32.ChecksumIEEE(genesis[:])
 
@@ -90,21 +81,10 @@
 		next = fork
 		break
 	}
-	if next == 0 {
-		return checksumToBytes(hash)
-	} else {
-		return checksumToBytes(checksumUpdate(hash, next))
-	}
-}
-
-// newID is the internal version of NewID, which takes extracted values as its
-// arguments instead of a chain. The reason is to allow testing the IDs without
-// having to simulate an entire blockchain.
-func newID(config *params.ChainConfig, genesis common.Hash, head uint64) ID {
-=======
-// NewID calculates the Ethereum fork ID from the chain config, genesis hash, and head.
-func NewID(config *params.ChainConfig, genesis common.Hash, head uint64) ID {
->>>>>>> 97d11b01
+	return ID{Hash: checksumToBytes(hash), Next: next}
+}
+
+func NextForkHash(config *params.ChainConfig, genesis common.Hash, head uint64) [4]byte {
 	// Calculate the starting checksum from the genesis hash
 	hash := crc32.ChecksumIEEE(genesis[:])
 
@@ -119,7 +99,11 @@
 		next = fork
 		break
 	}
-	return ID{Hash: checksumToBytes(hash), Next: next}
+	if next == 0 {
+		return checksumToBytes(hash)
+	} else {
+		return checksumToBytes(checksumUpdate(hash, next))
+	}
 }
 
 // NewIDWithChain calculates the Ethereum fork ID from an existing chain instance.
