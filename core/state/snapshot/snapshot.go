--- conflicted
+++ resolved
@@ -134,18 +134,14 @@
 	Parent() snapshot
 }
 
-// snapshot is the exinternal version of the snapshot data layer that supports some
+// snapshot is the internal version of the snapshot data layer that supports some
 // additional methods compared to the public API.
 type snapshot interface {
 	Snapshot
 	// Parent returns the subsequent layer of a snapshot, or nil if the base was
 	// reached.
 	//
-<<<<<<< HEAD
-	// Note, the method is an exinternal helper to avoid type switching between the
-=======
 	// Note, the method is an internal helper to avoid type switching between the
->>>>>>> 3253cfba
 	// disk and diff layers. There is no locking involved.
 	Parent() snapshot
 	// Update creates a new layer on top of the existing snapshot diff tree with
@@ -415,7 +411,7 @@
 	}
 	diff.origin.lock.RUnlock()
 
-	// Run the exinternal capping and discard all stale layers
+	// Run the internal capping and discard all stale layers
 	t.lock.Lock()
 	defer t.lock.Unlock()
 
@@ -830,7 +826,7 @@
 	return nil
 }
 
-// disklayer is an exinternal helper function to return the disk layer.
+// disklayer is an internal helper function to return the disk layer.
 // The lock of snapTree is assumed to be held already.
 func (t *Tree) disklayer() *diskLayer {
 	var snap snapshot
@@ -851,7 +847,7 @@
 	}
 }
 
-// diskRoot is a exinternal helper function to return the disk layer root.
+// diskRoot is a internal helper function to return the disk layer root.
 // The lock of snapTree is assumed to be held already.
 func (t *Tree) diskRoot() common.Hash {
 	disklayer := t.disklayer()
@@ -861,7 +857,7 @@
 	return disklayer.Root()
 }
 
-// generating is an exinternal helper function which reports whether the snapshot
+// generating is an internal helper function which reports whether the snapshot
 // is still under the construction.
 func (t *Tree) generating() (bool, error) {
 	t.lock.Lock()
