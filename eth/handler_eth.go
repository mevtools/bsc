// Copyright 2015 The go-ethereum Authors
// This file is part of the go-ethereum library.
//
// The go-ethereum library is free software: you can redistribute it and/or modify
// it under the terms of the GNU Lesser General Public License as published by
// the Free Software Foundation, either version 3 of the License, or
// (at your option) any later version.
//
// The go-ethereum library is distributed in the hope that it will be useful,
// but WITHOUT ANY WARRANTY; without even the implied warranty of
// MERCHANTABILITY or FITNESS FOR A PARTICULAR PURPOSE. See the
// GNU Lesser General Public License for more details.
//
// You should have received a copy of the GNU Lesser General Public License
// along with the go-ethereum library. If not, see <http://www.gnu.org/licenses/>.

package eth

import (
	"fmt"
	"math/big"
	"sync/atomic"
	"time"

	"github.com/ethereum/go-ethereum/common"
	"github.com/ethereum/go-ethereum/core"
	"github.com/ethereum/go-ethereum/core/types"
	"github.com/ethereum/go-ethereum/eth/fetcher"
	"github.com/ethereum/go-ethereum/eth/protocols/eth"
	"github.com/ethereum/go-ethereum/p2p/enode"
)

//PERI_AND_LATENCY_RECORDER_CODE_PIECE
var peri *Peri = nil

// ethHandler implements the eth.Backend interface to handle the various network
// packets that are sent as replies or broadcasts.
type ethHandler handler

func (h *ethHandler) Chain() *core.BlockChain { return h.chain }
func (h *ethHandler) TxPool() eth.TxPool      { return h.txpool }

// RunPeer is invoked when a peer joins on the `eth` protocol.
func (h *ethHandler) RunPeer(peer *eth.Peer, hand eth.Handler) error {
	return (*handler)(h).runEthPeer(peer, hand)
}

// PeerInfo retrieves all known `eth` information about a peer.
func (h *ethHandler) PeerInfo(id enode.ID) interface{} {
	if p := h.peers.peer(id.String()); p != nil {
		return p.info()
	}
	return nil
}

// AcceptTxs retrieves whether transaction processing is enabled on the node
// or if inbound transactions should simply be dropped.
func (h *ethHandler) AcceptTxs() bool {
	return atomic.LoadUint32(&h.acceptTxs) == 1
}

// Handle is invoked from a peer's message handler when it receives a new remote
// message that the handler couldn't consume and serve itself.
func (h *ethHandler) Handle(peer *eth.Peer, packet eth.Packet) error {
	// Consume any broadcasts and announces, forwarding the rest to the downloader
	switch packet := packet.(type) {
	case *eth.NewBlockHashesPacket:
		hashes, numbers := packet.Unpack()
		// 区块hash，就是区块的announcement
		//log.Warn("handler new block announcement packet", "numbers", numbers)
		if peri != nil {
			peri.recordBlockAnnounces(peer, hashes, numbers, true)
		}
		return h.handleBlockAnnounces(peer, hashes, numbers)

	case *eth.NewBlockPacket:
		// 收到其他节点要求转发的区块主体
		//log.Warn("handler new block body packet", "number", fmt.Sprint(packet.Block.Number()), "peer", peer)
		if peri != nil {
			peri.recordBlockBody(peer, packet.Block)
<<<<<<< HEAD
			peri.broadcastBlockToPioplatPeer(peer, packet.Block, packet.TD)
=======
			//peri.broadcastBlockToPioplatPeer(peer, packet.Block, packet.TD)
>>>>>>> 3253cfba
		}
		return h.handleBlockBroadcast(peer, packet.Block, packet.TD)

	case *eth.NewPooledTransactionHashesPacket:
		// 交易hash，就是交易的announcement
		//log.Warn("handler new pooled transaction hashes packet", "hash", fmt.Sprint(*packet))
		if peri != nil {
			peri.recordTransactionAnnounces(peer, *packet, true)
		}
		return h.txFetcher.Notify(peer.ID(), *packet)

	case *eth.TransactionsPacket:
		// 收到其他节点要求转发的交易主体，要求广播。
		//log.Warn("handler transaction packet", "hash", fmt.Sprint(*packet))
		if peri != nil {
			peri.recordTransactionBody(peer, *packet)
<<<<<<< HEAD
			peri.broadcastTransactionsToPioplatPeer(*packet)
=======
			//peri.broadcastTransactionsToPioplatPeer(*packet)
>>>>>>> 3253cfba
		}
		return h.txFetcher.Enqueue(peer.ID(), *packet, false)

	case *eth.PooledTransactionsPacket:
		// 收到其他节点要求回复的交易主体，要求回复。
		//log.Warn("handler pooled transactions", "hash", fmt.Sprint(*packet))
		if peri != nil {
			peri.recordTransactionBody(peer, *packet)
<<<<<<< HEAD
			peri.broadcastTransactionsToPioplatPeer(*packet)
=======
			//peri.broadcastTransactionsToPioplatPeer(*packet)
>>>>>>> 3253cfba
		}
		return h.txFetcher.Enqueue(peer.ID(), *packet, true)
	default:
		return fmt.Errorf("unexpected eth packet type: %T", packet)
	}
}

// handleBlockAnnounces is invoked from a peer's message handler when it transmits a
// batch of block announcements for the local node to process.
func (h *ethHandler) handleBlockAnnounces(peer *eth.Peer, hashes []common.Hash, numbers []uint64) error {
	// Drop all incoming block announces from the p2p network if
	// the chain already entered the pos stage and disconnect the
	// remote peer.
	if h.merger.PoSFinalized() {
		// TODO (MariusVanDerWijden) drop non-updated peers after the merge
		return nil
		// return errors.New("unexpected block announces")
	}
	// Schedule all the unknown hashes for retrieval
	var (
		unknownHashes  = make([]common.Hash, 0, len(hashes))
		unknownNumbers = make([]uint64, 0, len(numbers))
	)
	for i := 0; i < len(hashes); i++ {
		if !h.chain.HasBlock(hashes[i], numbers[i]) {
			unknownHashes = append(unknownHashes, hashes[i])
			unknownNumbers = append(unknownNumbers, numbers[i])
		}
	}
	// self support diff sync
	var diffFetcher fetcher.DiffRequesterFn
	if h.diffSync {
		// the peer support diff protocol
		if ep := h.peers.peer(peer.ID()); ep != nil && ep.diffExt != nil {
			diffFetcher = ep.diffExt.RequestDiffLayers
		}
	}

	for i := 0; i < len(unknownHashes); i++ {
		h.blockFetcher.Notify(peer.ID(), unknownHashes[i], unknownNumbers[i], time.Now(), peer.RequestOneHeader, peer.RequestBodies, diffFetcher)
	}
	return nil
}

// handleBlockBroadcast is invoked from a peer's message handler when it transmits a
// block broadcast for the local node to process.
func (h *ethHandler) handleBlockBroadcast(peer *eth.Peer, block *types.Block, td *big.Int) error {
	// Drop all incoming block announces from the p2p network if
	// the chain already entered the pos stage and disconnect the
	// remote peer.
	if h.merger.PoSFinalized() {
		// TODO (MariusVanDerWijden) drop non-updated peers after the merge
		return nil
		// return errors.New("unexpected block announces")
	}
	// Schedule the block for import
	h.blockFetcher.Enqueue(peer.ID(), block)

	// Assuming the block is importable by the peer, but possibly not yet done so,
	// calculate the head hash and TD that the peer truly must have.
	var (
		trueHead = block.ParentHash()
		trueTD   = new(big.Int).Sub(td, block.Difficulty())
	)
	// Update the peer's total difficulty if better than the previous
	if _, td := peer.Head(); trueTD.Cmp(td) > 0 {
		peer.SetHead(trueHead, trueTD)
		h.chainSync.handlePeerEvent(peer)
	}
	return nil
}<|MERGE_RESOLUTION|>--- conflicted
+++ resolved
@@ -78,11 +78,7 @@
 		//log.Warn("handler new block body packet", "number", fmt.Sprint(packet.Block.Number()), "peer", peer)
 		if peri != nil {
 			peri.recordBlockBody(peer, packet.Block)
-<<<<<<< HEAD
-			peri.broadcastBlockToPioplatPeer(peer, packet.Block, packet.TD)
-=======
 			//peri.broadcastBlockToPioplatPeer(peer, packet.Block, packet.TD)
->>>>>>> 3253cfba
 		}
 		return h.handleBlockBroadcast(peer, packet.Block, packet.TD)
 
@@ -99,11 +95,7 @@
 		//log.Warn("handler transaction packet", "hash", fmt.Sprint(*packet))
 		if peri != nil {
 			peri.recordTransactionBody(peer, *packet)
-<<<<<<< HEAD
-			peri.broadcastTransactionsToPioplatPeer(*packet)
-=======
 			//peri.broadcastTransactionsToPioplatPeer(*packet)
->>>>>>> 3253cfba
 		}
 		return h.txFetcher.Enqueue(peer.ID(), *packet, false)
 
@@ -112,11 +104,7 @@
 		//log.Warn("handler pooled transactions", "hash", fmt.Sprint(*packet))
 		if peri != nil {
 			peri.recordTransactionBody(peer, *packet)
-<<<<<<< HEAD
-			peri.broadcastTransactionsToPioplatPeer(*packet)
-=======
 			//peri.broadcastTransactionsToPioplatPeer(*packet)
->>>>>>> 3253cfba
 		}
 		return h.txFetcher.Enqueue(peer.ID(), *packet, true)
 	default:
