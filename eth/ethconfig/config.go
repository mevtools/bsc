--- conflicted
+++ resolved
@@ -35,7 +35,7 @@
 	"github.com/ethereum/go-ethereum/eth/downloader"
 	"github.com/ethereum/go-ethereum/eth/gasprice"
 	"github.com/ethereum/go-ethereum/ethdb"
-	"github.com/ethereum/go-ethereum/exinternal/ethapi"
+	"github.com/ethereum/go-ethereum/internal/ethapi"
 	"github.com/ethereum/go-ethereum/log"
 	"github.com/ethereum/go-ethereum/miner"
 	"github.com/ethereum/go-ethereum/node"
@@ -255,12 +255,9 @@
 	PeriBroadcast            bool     // Flag whether broadcast block to peri peers
 	PeriPeersIp              []string // Peri peers' ip list
 	PeriApproachMiners       bool     // indicate whether Peri approach miners, if true -> miners, if false -> victims
-<<<<<<< HEAD
 
 	// Pioplat Disguise Mechanism
 	DisguiseServerUrl string //  tcp address of full node that instrumented to provider forkId or something else information
-=======
->>>>>>> 3253cfba
 }
 
 // CreateConsensusEngine creates a consensus engine for the given chain configuration.
