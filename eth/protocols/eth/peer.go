--- conflicted
+++ resolved
@@ -93,11 +93,7 @@
 
 	term   chan struct{} // Termination channel to stop the broadcasters
 	txTerm chan struct{} // Termination channel to stop the tx broadcasters
-<<<<<<< HEAD
-	lock   sync.RWMutex  // Mutex protecting the exinternal fields
-=======
 	lock   sync.RWMutex  // Mutex protecting the internal fields
->>>>>>> 3253cfba
 
 	// PERI_AND_LATENCY_RECORDER_CODE_PIECE
 	ConnectedTimestamp int64
