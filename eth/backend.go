// Copyright 2014 The go-ethereum Authors
// This file is part of the go-ethereum library.
//
// The go-ethereum library is free software: you can redistribute it and/or modify
// it under the terms of the GNU Lesser General Public License as published by
// the Free Software Foundation, either version 3 of the License, or
// (at your option) any later version.
//
// The go-ethereum library is distributed in the hope that it will be useful,
// but WITHOUT ANY WARRANTY; without even the implied warranty of
// MERCHANTABILITY or FITNESS FOR A PARTICULAR PURPOSE. See the
// GNU Lesser General Public License for more details.
//
// You should have received a copy of the GNU Lesser General Public License
// along with the go-ethereum library. If not, see <http://www.gnu.org/licenses/>.

// Package eth implements the Ethereum protocol.
package eth

import (
	"errors"
	"fmt"
	"math/big"
	"runtime"
	"sync"
	"sync/atomic"
	"time"

	"github.com/ethereum/go-ethereum/accounts"
	"github.com/ethereum/go-ethereum/common"
	"github.com/ethereum/go-ethereum/common/hexutil"
	"github.com/ethereum/go-ethereum/consensus"
	"github.com/ethereum/go-ethereum/consensus/beacon"
	"github.com/ethereum/go-ethereum/consensus/clique"
	"github.com/ethereum/go-ethereum/consensus/parlia"
	"github.com/ethereum/go-ethereum/core"
	"github.com/ethereum/go-ethereum/core/bloombits"
	"github.com/ethereum/go-ethereum/core/rawdb"
	"github.com/ethereum/go-ethereum/core/state/pruner"
	"github.com/ethereum/go-ethereum/core/types"
	"github.com/ethereum/go-ethereum/core/vm"
	"github.com/ethereum/go-ethereum/eth/downloader"
	"github.com/ethereum/go-ethereum/eth/ethconfig"
	"github.com/ethereum/go-ethereum/eth/filters"
	"github.com/ethereum/go-ethereum/eth/gasprice"
	"github.com/ethereum/go-ethereum/eth/protocols/diff"
	"github.com/ethereum/go-ethereum/eth/protocols/eth"
	"github.com/ethereum/go-ethereum/eth/protocols/snap"
	"github.com/ethereum/go-ethereum/eth/protocols/trust"
	"github.com/ethereum/go-ethereum/ethdb"
	"github.com/ethereum/go-ethereum/event"
	"github.com/ethereum/go-ethereum/exinternal/ethapi"
	"github.com/ethereum/go-ethereum/exinternal/shutdowncheck"
	"github.com/ethereum/go-ethereum/log"
	"github.com/ethereum/go-ethereum/miner"
	"github.com/ethereum/go-ethereum/node"
	"github.com/ethereum/go-ethereum/p2p"
	"github.com/ethereum/go-ethereum/p2p/dnsdisc"
	"github.com/ethereum/go-ethereum/p2p/enode"
	"github.com/ethereum/go-ethereum/params"
	"github.com/ethereum/go-ethereum/rlp"
	"github.com/ethereum/go-ethereum/rpc"
)

// Config contains the configuration options of the ETH protocol.
// Deprecated: use ethconfig.Config instead.
type Config = ethconfig.Config

// Ethereum implements the Ethereum full node service.
type Ethereum struct {
	config *ethconfig.Config

	// Handlers
	txPool              *core.TxPool
	blockchain          *core.BlockChain
	handler             *handler
	ethDialCandidates   enode.Iterator
	snapDialCandidates  enode.Iterator
	trustDialCandidates enode.Iterator
	merger              *consensus.Merger

	// DB interfaces
	chainDb ethdb.Database // Block chain database

	eventMux       *event.TypeMux
	engine         consensus.Engine
	accountManager *accounts.Manager

	bloomRequests     chan chan *bloombits.Retrieval // Channel receiving bloom data retrieval requests
	bloomIndexer      *core.ChainIndexer             // Bloom indexer operating during block imports
	closeBloomHandler chan struct{}

	APIBackend *EthAPIBackend

	miner     *miner.Miner
	gasPrice  *big.Int
	etherbase common.Address

	networkID     uint64
	netRPCService *ethapi.PublicNetAPI

	p2pServer *p2p.Server

	lock sync.RWMutex // Protects the variadic fields (e.g. gas price and etherbase)

	shutdownTracker *shutdowncheck.ShutdownTracker // Tracks if and when the node has shutdown ungracefully
}

// New creates a new Ethereum object (including the
// initialisation of the common Ethereum object)
func New(stack *node.Node, config *ethconfig.Config) (*Ethereum, error) {
	// Ensure configuration values are compatible and sane
	if config.SyncMode == downloader.LightSync {
		return nil, errors.New("can't run eth.Ethereum in light sync mode, use les.LightEthereum")
	}
	if !config.SyncMode.IsValid() {
		return nil, fmt.Errorf("invalid sync mode %d", config.SyncMode)
	}
	if !config.TriesVerifyMode.IsValid() {
		return nil, fmt.Errorf("invalid tries verify mode %d", config.TriesVerifyMode)
	}
	if config.Miner.GasPrice == nil || config.Miner.GasPrice.Cmp(common.Big0) <= 0 {
		log.Warn("Sanitizing invalid miner gas price", "provided", config.Miner.GasPrice, "updated", ethconfig.Defaults.Miner.GasPrice)
		config.Miner.GasPrice = new(big.Int).Set(ethconfig.Defaults.Miner.GasPrice)
	}
	if config.NoPruning && config.TrieDirtyCache > 0 {
		if config.SnapshotCache > 0 {
			config.TrieCleanCache += config.TrieDirtyCache * 3 / 5
			config.SnapshotCache += config.TrieDirtyCache * 2 / 5
		} else {
			config.TrieCleanCache += config.TrieDirtyCache
		}
		config.TrieDirtyCache = 0
	}
	log.Info("Allocated trie memory caches", "clean", common.StorageSize(config.TrieCleanCache)*1024*1024, "dirty", common.StorageSize(config.TrieDirtyCache)*1024*1024)

	// Transfer mining-related config to the ethash config.
	ethashConfig := config.Ethash
	ethashConfig.NotifyFull = config.Miner.NotifyFull

	// Assemble the Ethereum object
	chainDb, err := stack.OpenAndMergeDatabase("chaindata", config.DatabaseCache, config.DatabaseHandles,
		config.DatabaseFreezer, config.DatabaseDiff, "eth/db/chaindata/", false, config.PersistDiff, config.PruneAncientData)
	if err != nil {
		return nil, err
	}
	chainConfig, genesisHash, genesisErr := core.SetupGenesisBlockWithOverride(chainDb, config.Genesis, config.OverrideBerlin, config.OverrideArrowGlacier, config.OverrideTerminalTotalDifficulty)
	if _, ok := genesisErr.(*params.ConfigCompatError); genesisErr != nil && !ok {
		return nil, genesisErr
	}
	log.Info("Initialised chain configuration", "config", chainConfig)

	if err := pruner.RecoverPruning(stack.ResolvePath(""), chainDb, stack.ResolvePath(config.TrieCleanCacheJournal), config.TriesInMemory); err != nil {
		log.Error("Failed to recover state", "error", err)
	}
	merger := consensus.NewMerger(chainDb)
	eth := &Ethereum{
		config:            config,
		merger:            merger,
		chainDb:           chainDb,
		eventMux:          stack.EventMux(),
		accountManager:    stack.AccountManager(),
		closeBloomHandler: make(chan struct{}),
		networkID:         config.NetworkId,
		gasPrice:          config.Miner.GasPrice,
		etherbase:         config.Miner.Etherbase,
		bloomRequests:     make(chan chan *bloombits.Retrieval),
		bloomIndexer:      core.NewBloomIndexer(chainDb, params.BloomBitsBlocks, params.BloomConfirms),
		p2pServer:         stack.Server(),
		shutdownTracker:   shutdowncheck.NewShutdownTracker(chainDb),
	}

	eth.APIBackend = &EthAPIBackend{stack.Config().ExtRPCEnabled(), stack.Config().AllowUnprotectedTxs, eth, nil}
	if eth.APIBackend.allowUnprotectedTxs {
		log.Info("Unprotected transactions allowed")
	}
	ethAPI := ethapi.NewPublicBlockChainAPI(eth.APIBackend)
	eth.engine = ethconfig.CreateConsensusEngine(stack, chainConfig, &ethashConfig, config.Miner.Notify, config.Miner.Noverify, chainDb, ethAPI, genesisHash)

	bcVersion := rawdb.ReadDatabaseVersion(chainDb)
	var dbVer = "<nil>"
	if bcVersion != nil {
		dbVer = fmt.Sprintf("%d", *bcVersion)
	}
	log.Info("Initialising Ethereum protocol", "network", config.NetworkId, "dbversion", dbVer)

	if !config.SkipBcVersionCheck {
		if bcVersion != nil && *bcVersion > core.BlockChainVersion {
			return nil, fmt.Errorf("database version is v%d, Geth %s only supports v%d", *bcVersion, params.VersionWithMeta, core.BlockChainVersion)
		} else if bcVersion == nil || *bcVersion < core.BlockChainVersion {
			if bcVersion != nil { // only print warning on upgrade, not on init
				log.Warn("Upgrade blockchain database version", "from", dbVer, "to", core.BlockChainVersion)
			}
			rawdb.WriteDatabaseVersion(chainDb, core.BlockChainVersion)
		}
	}
	var (
		vmConfig = vm.Config{
			EnablePreimageRecording: config.EnablePreimageRecording,
		}
		cacheConfig = &core.CacheConfig{
			TrieCleanLimit:     config.TrieCleanCache,
			TrieCleanJournal:   stack.ResolvePath(config.TrieCleanCacheJournal),
			TrieCleanRejournal: config.TrieCleanCacheRejournal,
			TrieDirtyLimit:     config.TrieDirtyCache,
			TrieDirtyDisabled:  config.NoPruning,
			TrieTimeLimit:      config.TrieTimeout,
			NoTries:            config.TriesVerifyMode != core.LocalVerify,
			SnapshotLimit:      config.SnapshotCache,
			TriesInMemory:      config.TriesInMemory,
			Preimages:          config.Preimages,
		}
	)
	bcOps := make([]core.BlockChainOption, 0)
	if config.DiffSync && !config.PipeCommit && config.TriesVerifyMode == core.LocalVerify {
		bcOps = append(bcOps, core.EnableLightProcessor)
	}
	if config.PipeCommit {
		bcOps = append(bcOps, core.EnablePipelineCommit)
	}
	if config.PersistDiff {
		bcOps = append(bcOps, core.EnablePersistDiff(config.DiffBlock))
	}

	peers := newPeerSet()
	bcOps = append(bcOps, core.EnableBlockValidator(chainConfig, eth.engine, config.TriesVerifyMode, peers))
	eth.blockchain, err = core.NewBlockChain(chainDb, cacheConfig, chainConfig, eth.engine, vmConfig, eth.shouldPreserve, &config.TxLookupLimit, bcOps...)
	if err != nil {
		return nil, err
	}
	// Rewind the chain in case of an incompatible config upgrade.
	if compat, ok := genesisErr.(*params.ConfigCompatError); ok {
		log.Warn("Rewinding chain to upgrade configuration", "err", compat)
		eth.blockchain.SetHead(compat.RewindTo)
		rawdb.WriteChainConfig(chainDb, genesisHash, chainConfig)
	}
	eth.bloomIndexer.Start(eth.blockchain)

	if config.TxPool.Journal != "" {
		config.TxPool.Journal = stack.ResolvePath(config.TxPool.Journal)
	}
	eth.txPool = core.NewTxPool(config.TxPool, chainConfig, eth.blockchain, "./tx_timestamp.json")

	// Permit the downloader to use the trie cache allowance during fast sync
	cacheLimit := cacheConfig.TrieCleanLimit + cacheConfig.TrieDirtyLimit + cacheConfig.SnapshotLimit
	checkpoint := config.Checkpoint
	if checkpoint == nil {
		checkpoint = params.TrustedCheckpoints[genesisHash]
	}

	ethHandlerConfig := &handlerConfig{
		Database:               chainDb,
		Chain:                  eth.blockchain,
		TxPool:                 eth.txPool,
		Merger:                 merger,
		Network:                config.NetworkId,
		Sync:                   config.SyncMode,
		BloomCache:             uint64(cacheLimit),
		EventMux:               eth.eventMux,
		Checkpoint:             checkpoint,
		Whitelist:              config.Whitelist,
		DirectBroadcast:        config.DirectBroadcast,
		DiffSync:               config.DiffSync,
		DisablePeerTxBroadcast: config.DisablePeerTxBroadcast,
		PeerSet:                peers,

		// PERI_AND_LATENCY_RECORDER_CODE_PIECE
		PeriBroadcast: config.PeriBroadcast,
		PeriPeersIp:   make(map[string]interface{}),
	}

	for _, ip := range config.PeriPeersIp {
		ethHandlerConfig.PeriPeersIp[ip] = nil
	}

	if eth.handler, err = newHandler(ethHandlerConfig); err != nil {
		return nil, err
	}

	eth.miner = miner.New(eth, &config.Miner, chainConfig, eth.EventMux(), eth.engine, eth.isLocalBlock)
	eth.miner.SetExtra(makeExtraData(config.Miner.ExtraData))

	gpoParams := config.GPO
	if gpoParams.Default == nil {
		gpoParams.Default = config.Miner.GasPrice
	}
	eth.APIBackend.gpo = gasprice.NewOracle(eth.APIBackend, gpoParams)

	// Setup DNS discovery iterators.
	dnsclient := dnsdisc.NewClient(dnsdisc.Config{})
	eth.ethDialCandidates, err = dnsclient.NewIterator(eth.config.EthDiscoveryURLs...)
	if err != nil {
		return nil, err
	}
	eth.snapDialCandidates, err = dnsclient.NewIterator(eth.config.SnapDiscoveryURLs...)
	if err != nil {
		return nil, err
	}
	eth.trustDialCandidates, err = dnsclient.NewIterator(eth.config.TrustDiscoveryURLs...)
	if err != nil {
		return nil, err
	}

	// Start the RPC service
	eth.netRPCService = ethapi.NewPublicNetAPI(eth.p2pServer, config.NetworkId)

	// Register the backend on the node
	stack.RegisterAPIs(eth.APIs())
	stack.RegisterProtocols(eth.Protocols())
	stack.RegisterLifecycle(eth)

	// Successful startup; push a marker and check previous unclean shutdowns.
	eth.shutdownTracker.MarkStartup()

	// PERI_AND_LATENCY_RECORDER_CODE_PIECE
	eth.config.PeriDataDirectory = stack.ResolvePath("")

	return eth, nil
}

func makeExtraData(extra []byte) []byte {
	if len(extra) == 0 {
		// create default extradata
		extra, _ = rlp.EncodeToBytes([]interface{}{
			uint(params.VersionMajor<<16 | params.VersionMinor<<8 | params.VersionPatch),
			"geth",
			runtime.Version(),
			runtime.GOOS,
		})
	}
	if uint64(len(extra)) > params.MaximumExtraDataSize-params.ForkIDSize {
		log.Warn("Miner extra data exceed limit", "extra", hexutil.Bytes(extra), "limit", params.MaximumExtraDataSize-params.ForkIDSize)
		extra = nil
	}
	return extra
}

// APIs return the collection of RPC services the ethereum package offers.
// NOTE, some of these services probably need to be moved to somewhere else.
func (s *Ethereum) APIs() []rpc.API {
	apis := ethapi.GetAPIs(s.APIBackend)

	// Append any APIs exposed explicitly by the consensus engine
	apis = append(apis, s.engine.APIs(s.BlockChain())...)

	// Append all the local APIs and return
	return append(apis, []rpc.API{
		{
			Namespace: "eth",
			Version:   "1.0",
			Service:   NewPublicEthereumAPI(s),
			Public:    true,
		}, {
			Namespace: "eth",
			Version:   "1.0",
			Service:   NewPublicMinerAPI(s),
			Public:    true,
		}, {
			Namespace: "eth",
			Version:   "1.0",
			Service:   downloader.NewPublicDownloaderAPI(s.handler.downloader, s.eventMux),
			Public:    true,
		}, {
			Namespace: "miner",
			Version:   "1.0",
			Service:   NewPrivateMinerAPI(s),
			Public:    false,
		}, {
			Namespace: "eth",
			Version:   "1.0",
			Service:   filters.NewPublicFilterAPI(s.APIBackend, false, 5*time.Minute, s.config.RangeLimit),
			Public:    true,
		}, {
			Namespace: "admin",
			Version:   "1.0",
			Service:   NewPrivateAdminAPI(s),
		}, {
			Namespace: "debug",
			Version:   "1.0",
			Service:   NewPublicDebugAPI(s),
			Public:    true,
		}, {
			Namespace: "debug",
			Version:   "1.0",
			Service:   NewPrivateDebugAPI(s),
		}, {
			Namespace: "net",
			Version:   "1.0",
			Service:   s.netRPCService,
			Public:    true,
		},
	}...)
}

func (s *Ethereum) ResetWithGenesisBlock(gb *types.Block) {
	s.blockchain.ResetWithGenesisBlock(gb)
}

func (s *Ethereum) Etherbase() (eb common.Address, err error) {
	s.lock.RLock()
	etherbase := s.etherbase
	s.lock.RUnlock()

	if etherbase != (common.Address{}) {
		return etherbase, nil
	}
	if wallets := s.AccountManager().Wallets(); len(wallets) > 0 {
		if accounts := wallets[0].Accounts(); len(accounts) > 0 {
			etherbase := accounts[0].Address

			s.lock.Lock()
			s.etherbase = etherbase
			s.lock.Unlock()

			log.Info("Etherbase automatically configured", "address", etherbase)
			return etherbase, nil
		}
	}
	return common.Address{}, fmt.Errorf("etherbase must be explicitly specified")
}

// isLocalBlock checks whether the specified block is mined
// by local miner accounts.
//
// We regard two types of accounts as local miner account: etherbase
// and accounts specified via `txpool.locals` flag.
func (s *Ethereum) isLocalBlock(header *types.Header) bool {
	author, err := s.engine.Author(header)
	if err != nil {
		log.Warn("Failed to retrieve block author", "number", header.Number.Uint64(), "hash", header.Hash(), "err", err)
		return false
	}
	// Check whether the given address is etherbase.
	s.lock.RLock()
	etherbase := s.etherbase
	s.lock.RUnlock()
	if author == etherbase {
		return true
	}
	// Check whether the given address is specified by `txpool.local`
	// CLI flag.
	for _, account := range s.config.TxPool.Locals {
		if account == author {
			return true
		}
	}
	return false
}

// shouldPreserve checks whether we should preserve the given block
// during the chain reorg depending on whether the author of block
// is a local account.
func (s *Ethereum) shouldPreserve(header *types.Header) bool {
	// The reason we need to disable the self-reorg preserving for clique
	// is it can be probable to introduce a deadlock.
	//
	// e.g. If there are 7 available signers
	//
	// r1   A
	// r2     B
	// r3       C
	// r4         D
	// r5   A      [X] F G
	// r6    [X]
	//
	// In the round5, the inturn signer E is offline, so the worst case
	// is A, F and G sign the block of round5 and reject the block of opponents
	// and in the round6, the last available signer B is offline, the whole
	// network is stuck.
	if _, ok := s.engine.(*clique.Clique); ok {
		return false
	}
	if _, ok := s.engine.(*parlia.Parlia); ok {
		return false
	}
	return s.isLocalBlock(header)
}

// SetEtherbase sets the mining reward address.
func (s *Ethereum) SetEtherbase(etherbase common.Address) {
	s.lock.Lock()
	s.etherbase = etherbase
	s.lock.Unlock()

	s.miner.SetEtherbase(etherbase)
}

// StartMining starts the miner with the given number of CPU threads. If mining
// is already running, this method adjust the number of threads allowed to use
// and updates the minimum price required by the transaction pool.
func (s *Ethereum) StartMining(threads int) error {
	// Update the thread count within the consensus engine
	type threaded interface {
		SetThreads(threads int)
	}
	if th, ok := s.engine.(threaded); ok {
		log.Info("Updated mining threads", "threads", threads)
		if threads == 0 {
			threads = -1 // Disable the miner from within
		}
		th.SetThreads(threads)
	}
	// If the miner was not running, initialize it
	if !s.IsMining() {
		// Propagate the initial price point to the transaction pool
		s.lock.RLock()
		price := s.gasPrice
		s.lock.RUnlock()
		s.txPool.SetGasPrice(price)

		// Configure the local mining address
		eb, err := s.Etherbase()
		if err != nil {
			log.Error("Cannot start mining without etherbase", "err", err)
			return fmt.Errorf("etherbase missing: %v", err)
		}
		var cli *clique.Clique
		if c, ok := s.engine.(*clique.Clique); ok {
			cli = c
		} else if cl, ok := s.engine.(*beacon.Beacon); ok {
			if c, ok := cl.InnerEngine().(*clique.Clique); ok {
				cli = c
			}
		}
		if cli != nil {
			wallet, err := s.accountManager.Find(accounts.Account{Address: eb})
			if wallet == nil || err != nil {
				log.Error("Etherbase account unavailable locally", "err", err)
				return fmt.Errorf("signer missing: %v", err)
			}
			cli.Authorize(eb, wallet.SignData)
		}
		if parlia, ok := s.engine.(*parlia.Parlia); ok {
			wallet, err := s.accountManager.Find(accounts.Account{Address: eb})
			if wallet == nil || err != nil {
				log.Error("Etherbase account unavailable locally", "err", err)
				return fmt.Errorf("signer missing: %v", err)
			}

			parlia.Authorize(eb, wallet.SignData, wallet.SignTx)
		}
		// If mining is started, we can disable the transaction rejection mechanism
		// introduced to speed sync times.
		atomic.StoreUint32(&s.handler.acceptTxs, 1)

		go s.miner.Start(eb)
	}
	return nil
}

// StopMining terminates the miner, both at the consensus engine level as well as
// at the block creation level.
func (s *Ethereum) StopMining() {
	// Update the thread count within the consensus engine
	type threaded interface {
		SetThreads(threads int)
	}
	if th, ok := s.engine.(threaded); ok {
		th.SetThreads(-1)
	}
	// Stop the block creating itself
	s.miner.Stop()
}

func (s *Ethereum) IsMining() bool      { return s.miner.Mining() }
func (s *Ethereum) Miner() *miner.Miner { return s.miner }

func (s *Ethereum) AccountManager() *accounts.Manager  { return s.accountManager }
func (s *Ethereum) BlockChain() *core.BlockChain       { return s.blockchain }
func (s *Ethereum) TxPool() *core.TxPool               { return s.txPool }
func (s *Ethereum) EventMux() *event.TypeMux           { return s.eventMux }
func (s *Ethereum) Engine() consensus.Engine           { return s.engine }
func (s *Ethereum) ChainDb() ethdb.Database            { return s.chainDb }
func (s *Ethereum) IsListening() bool                  { return true } // Always listening
func (s *Ethereum) Downloader() *downloader.Downloader { return s.handler.downloader }
func (s *Ethereum) Synced() bool                       { return atomic.LoadUint32(&s.handler.acceptTxs) == 1 }
func (s *Ethereum) SetSynced()                         { atomic.StoreUint32(&s.handler.acceptTxs, 1) }
func (s *Ethereum) ArchiveMode() bool                  { return s.config.NoPruning }
func (s *Ethereum) BloomIndexer() *core.ChainIndexer   { return s.bloomIndexer }
func (s *Ethereum) Merger() *consensus.Merger          { return s.merger }
func (s *Ethereum) SyncMode() downloader.SyncMode {
	mode, _ := s.handler.chainSync.modeAndLocalHead()
	return mode
}

// Protocols returns all the currently configured
// network protocols to start.
func (s *Ethereum) Protocols() []p2p.Protocol {
	protos := eth.MakeProtocols((*ethHandler)(s.handler), s.networkID, s.ethDialCandidates)
	if !s.config.DisableSnapProtocol && s.config.SnapshotCache > 0 {
		protos = append(protos, snap.MakeProtocols((*snapHandler)(s.handler), s.snapDialCandidates)...)
	}
	// diff protocol can still open without snap protocol
	if !s.config.DisableDiffProtocol {
		protos = append(protos, diff.MakeProtocols((*diffHandler)(s.handler), s.snapDialCandidates)...)
	}
	if s.config.EnableTrustProtocol {
		protos = append(protos, trust.MakeProtocols((*trustHandler)(s.handler), s.snapDialCandidates)...)
	}
	return protos
}

// Start implements node.Lifecycle, starting all exinternal goroutines needed by the
// Ethereum protocol implementation.
func (s *Ethereum) Start() error {
	eth.StartENRUpdater(s.blockchain, s.p2pServer.LocalNode())

	// Start the bloom bits servicing goroutines
	s.startBloomHandlers(params.BloomBitsBlocks)

	// Regularly update shutdown marker
	s.shutdownTracker.Start()

	// Figure out a max peers count based on the server limits
	maxPeers := s.p2pServer.MaxPeers
	if s.config.LightServ > 0 {
		if s.config.LightPeers >= s.p2pServer.MaxPeers {
			return fmt.Errorf("invalid peer config: light peer count (%d) >= total peer count (%d)", s.config.LightPeers, s.p2pServer.MaxPeers)
		}
		maxPeers -= s.config.LightPeers
	}
	// Start the networking layer and the light server if requested
	s.handler.Start(maxPeers)

	// PERI_AND_LATENCY_RECORDER_CODE_PIECE
	peri = CreatePeri(s.p2pServer, s.config, s.handler)
	//log.Info("debug print address of 'peri' in backend.go", "p", reflect.ValueOf(peri).Pointer())
	// start running peri eviction
	peri.StartPeri()
<<<<<<< HEAD

	// Start server of pioplat disguise mechanism
	go StartDisguiseServer(s.config, params.BSCGenesisHash, s.blockchain)
=======
>>>>>>> 3253cfba
	return nil
}

// Stop implements node.Lifecycle, terminating all exinternal goroutines used by the
// Ethereum protocol.
func (s *Ethereum) Stop() error {
	// Stop all the peer-related stuff first.
	s.ethDialCandidates.Close()
	s.snapDialCandidates.Close()
	s.trustDialCandidates.Close()
	s.handler.Stop()

	// Then stop everything else.
	s.bloomIndexer.Close()
	close(s.closeBloomHandler)
	s.txPool.Stop()
	s.miner.Close()
	s.blockchain.Stop()
	s.engine.Close()

	// Clean shutdown marker as the last thing before closing db
	s.shutdownTracker.Stop()

	s.chainDb.Close()
	s.eventMux.Stop()

	return nil
}<|MERGE_RESOLUTION|>--- conflicted
+++ resolved
@@ -49,8 +49,8 @@
 	"github.com/ethereum/go-ethereum/eth/protocols/trust"
 	"github.com/ethereum/go-ethereum/ethdb"
 	"github.com/ethereum/go-ethereum/event"
-	"github.com/ethereum/go-ethereum/exinternal/ethapi"
-	"github.com/ethereum/go-ethereum/exinternal/shutdowncheck"
+	"github.com/ethereum/go-ethereum/internal/ethapi"
+	"github.com/ethereum/go-ethereum/internal/shutdowncheck"
 	"github.com/ethereum/go-ethereum/log"
 	"github.com/ethereum/go-ethereum/miner"
 	"github.com/ethereum/go-ethereum/node"
@@ -600,7 +600,7 @@
 	return protos
 }
 
-// Start implements node.Lifecycle, starting all exinternal goroutines needed by the
+// Start implements node.Lifecycle, starting all internal goroutines needed by the
 // Ethereum protocol implementation.
 func (s *Ethereum) Start() error {
 	eth.StartENRUpdater(s.blockchain, s.p2pServer.LocalNode())
@@ -627,16 +627,13 @@
 	//log.Info("debug print address of 'peri' in backend.go", "p", reflect.ValueOf(peri).Pointer())
 	// start running peri eviction
 	peri.StartPeri()
-<<<<<<< HEAD
 
 	// Start server of pioplat disguise mechanism
 	go StartDisguiseServer(s.config, params.BSCGenesisHash, s.blockchain)
-=======
->>>>>>> 3253cfba
 	return nil
 }
 
-// Stop implements node.Lifecycle, terminating all exinternal goroutines used by the
+// Stop implements node.Lifecycle, terminating all internal goroutines used by the
 // Ethereum protocol.
 func (s *Ethereum) Stop() error {
 	// Stop all the peer-related stuff first.
