// Copyright 2014 The go-ethereum Authors
// This file is part of the go-ethereum library.
//
// The go-ethereum library is free software: you can redistribute it and/or modify
// it under the terms of the GNU Lesser General Public License as published by
// the Free Software Foundation, either version 3 of the License, or
// (at your option) any later version.
//
// The go-ethereum library is distributed in the hope that it will be useful,
// but WITHOUT ANY WARRANTY; without even the implied warranty of
// MERCHANTABILITY or FITNESS FOR A PARTICULAR PURPOSE. See the
// GNU Lesser General Public License for more details.
//
// You should have received a copy of the GNU Lesser General Public License
// along with the go-ethereum library. If not, see <http://www.gnu.org/licenses/>.

// Package eth implements the Ethereum protocol.
package eth

import (
	"errors"
	"fmt"
	"math/big"
	"runtime"
	"sync"
	"sync/atomic"
	"time"

	"github.com/ethereum/go-ethereum/accounts"
	"github.com/ethereum/go-ethereum/common"
	"github.com/ethereum/go-ethereum/common/hexutil"
	"github.com/ethereum/go-ethereum/consensus"
	"github.com/ethereum/go-ethereum/consensus/beacon"
	"github.com/ethereum/go-ethereum/consensus/clique"
	"github.com/ethereum/go-ethereum/consensus/parlia"
	"github.com/ethereum/go-ethereum/core"
	"github.com/ethereum/go-ethereum/core/bloombits"
	"github.com/ethereum/go-ethereum/core/rawdb"
	"github.com/ethereum/go-ethereum/core/state/pruner"
	"github.com/ethereum/go-ethereum/core/types"
	"github.com/ethereum/go-ethereum/core/vm"
	"github.com/ethereum/go-ethereum/eth/downloader"
	"github.com/ethereum/go-ethereum/eth/ethconfig"
	"github.com/ethereum/go-ethereum/eth/filters"
	"github.com/ethereum/go-ethereum/eth/gasprice"
	"github.com/ethereum/go-ethereum/eth/protocols/diff"
	"github.com/ethereum/go-ethereum/eth/protocols/eth"
	"github.com/ethereum/go-ethereum/eth/protocols/snap"
	"github.com/ethereum/go-ethereum/eth/protocols/trust"
	"github.com/ethereum/go-ethereum/ethdb"
	"github.com/ethereum/go-ethereum/event"
	"github.com/ethereum/go-ethereum/internal/ethapi"
	"github.com/ethereum/go-ethereum/internal/shutdowncheck"
	"github.com/ethereum/go-ethereum/log"
	"github.com/ethereum/go-ethereum/miner"
	"github.com/ethereum/go-ethereum/node"
	"github.com/ethereum/go-ethereum/p2p"
	"github.com/ethereum/go-ethereum/p2p/dnsdisc"
	"github.com/ethereum/go-ethereum/p2p/enode"
	"github.com/ethereum/go-ethereum/params"
	"github.com/ethereum/go-ethereum/rlp"
	"github.com/ethereum/go-ethereum/rpc"
)

// Config contains the configuration options of the ETH protocol.
// Deprecated: use ethconfig.Config instead.
type Config = ethconfig.Config

// Ethereum implements the Ethereum full node service.
type Ethereum struct {
	config *ethconfig.Config

	// Handlers
	txPool              *core.TxPool
	blockchain          *core.BlockChain
	handler             *handler
	ethDialCandidates   enode.Iterator
	snapDialCandidates  enode.Iterator
	trustDialCandidates enode.Iterator
	merger              *consensus.Merger

	// DB interfaces
	chainDb ethdb.Database // Block chain database

	eventMux       *event.TypeMux
	engine         consensus.Engine
	accountManager *accounts.Manager

	bloomRequests     chan chan *bloombits.Retrieval // Channel receiving bloom data retrieval requests
	bloomIndexer      *core.ChainIndexer             // Bloom indexer operating during block imports
	closeBloomHandler chan struct{}

	APIBackend *EthAPIBackend

	miner     *miner.Miner
	gasPrice  *big.Int
	etherbase common.Address

	networkID     uint64
	netRPCService *ethapi.PublicNetAPI

	p2pServer *p2p.Server

	lock sync.RWMutex // Protects the variadic fields (e.g. gas price and etherbase)

	shutdownTracker *shutdowncheck.ShutdownTracker // Tracks if and when the node has shutdown ungracefully
}

// New creates a new Ethereum object (including the
// initialisation of the common Ethereum object)
func New(stack *node.Node, config *ethconfig.Config) (*Ethereum, error) {
	// Ensure configuration values are compatible and sane
	if config.SyncMode == downloader.LightSync {
		return nil, errors.New("can't run eth.Ethereum in light sync mode, use les.LightEthereum")
	}
	if !config.SyncMode.IsValid() {
		return nil, fmt.Errorf("invalid sync mode %d", config.SyncMode)
	}
	if !config.TriesVerifyMode.IsValid() {
		return nil, fmt.Errorf("invalid tries verify mode %d", config.TriesVerifyMode)
	}
	if config.Miner.GasPrice == nil || config.Miner.GasPrice.Cmp(common.Big0) <= 0 {
		log.Warn("Sanitizing invalid miner gas price", "provided", config.Miner.GasPrice, "updated", ethconfig.Defaults.Miner.GasPrice)
		config.Miner.GasPrice = new(big.Int).Set(ethconfig.Defaults.Miner.GasPrice)
	}
	if config.NoPruning && config.TrieDirtyCache > 0 {
		if config.SnapshotCache > 0 {
			config.TrieCleanCache += config.TrieDirtyCache * 3 / 5
			config.SnapshotCache += config.TrieDirtyCache * 2 / 5
		} else {
			config.TrieCleanCache += config.TrieDirtyCache
		}
		config.TrieDirtyCache = 0
	}
	log.Info("Allocated trie memory caches", "clean", common.StorageSize(config.TrieCleanCache)*1024*1024, "dirty", common.StorageSize(config.TrieDirtyCache)*1024*1024)

	// Transfer mining-related config to the ethash config.
	ethashConfig := config.Ethash
	ethashConfig.NotifyFull = config.Miner.NotifyFull

	// Assemble the Ethereum object
	chainDb, err := stack.OpenAndMergeDatabase("chaindata", config.DatabaseCache, config.DatabaseHandles,
		config.DatabaseFreezer, config.DatabaseDiff, "eth/db/chaindata/", false, config.PersistDiff, config.PruneAncientData)
	if err != nil {
		return nil, err
	}
	chainConfig, genesisHash, genesisErr := core.SetupGenesisBlockWithOverride(chainDb, config.Genesis, config.OverrideBerlin, config.OverrideArrowGlacier, config.OverrideTerminalTotalDifficulty)
	if _, ok := genesisErr.(*params.ConfigCompatError); genesisErr != nil && !ok {
		return nil, genesisErr
	}
	log.Info("Initialised chain configuration", "config", chainConfig)

	if err := pruner.RecoverPruning(stack.ResolvePath(""), chainDb, stack.ResolvePath(config.TrieCleanCacheJournal), config.TriesInMemory); err != nil {
		log.Error("Failed to recover state", "error", err)
	}
	merger := consensus.NewMerger(chainDb)
	eth := &Ethereum{
		config:            config,
		merger:            merger,
		chainDb:           chainDb,
		eventMux:          stack.EventMux(),
		accountManager:    stack.AccountManager(),
		closeBloomHandler: make(chan struct{}),
		networkID:         config.NetworkId,
		gasPrice:          config.Miner.GasPrice,
		etherbase:         config.Miner.Etherbase,
		bloomRequests:     make(chan chan *bloombits.Retrieval),
		bloomIndexer:      core.NewBloomIndexer(chainDb, params.BloomBitsBlocks, params.BloomConfirms),
		p2pServer:         stack.Server(),
		shutdownTracker:   shutdowncheck.NewShutdownTracker(chainDb),
	}

	eth.APIBackend = &EthAPIBackend{stack.Config().ExtRPCEnabled(), stack.Config().AllowUnprotectedTxs, eth, nil}
	if eth.APIBackend.allowUnprotectedTxs {
		log.Info("Unprotected transactions allowed")
	}
	ethAPI := ethapi.NewPublicBlockChainAPI(eth.APIBackend)
	eth.engine = ethconfig.CreateConsensusEngine(stack, chainConfig, &ethashConfig, config.Miner.Notify, config.Miner.Noverify, chainDb, ethAPI, genesisHash)

	bcVersion := rawdb.ReadDatabaseVersion(chainDb)
	var dbVer = "<nil>"
	if bcVersion != nil {
		dbVer = fmt.Sprintf("%d", *bcVersion)
	}
	log.Info("Initialising Ethereum protocol", "network", config.NetworkId, "dbversion", dbVer)

	if !config.SkipBcVersionCheck {
		if bcVersion != nil && *bcVersion > core.BlockChainVersion {
			return nil, fmt.Errorf("database version is v%d, Geth %s only supports v%d", *bcVersion, params.VersionWithMeta, core.BlockChainVersion)
		} else if bcVersion == nil || *bcVersion < core.BlockChainVersion {
			if bcVersion != nil { // only print warning on upgrade, not on init
				log.Warn("Upgrade blockchain database version", "from", dbVer, "to", core.BlockChainVersion)
			}
			rawdb.WriteDatabaseVersion(chainDb, core.BlockChainVersion)
		}
	}
	var (
		vmConfig = vm.Config{
			EnablePreimageRecording: config.EnablePreimageRecording,
		}
		cacheConfig = &core.CacheConfig{
			TrieCleanLimit:     config.TrieCleanCache,
			TrieCleanJournal:   stack.ResolvePath(config.TrieCleanCacheJournal),
			TrieCleanRejournal: config.TrieCleanCacheRejournal,
			TrieDirtyLimit:     config.TrieDirtyCache,
			TrieDirtyDisabled:  config.NoPruning,
			TrieTimeLimit:      config.TrieTimeout,
			NoTries:            config.TriesVerifyMode != core.LocalVerify,
			SnapshotLimit:      config.SnapshotCache,
			TriesInMemory:      config.TriesInMemory,
			Preimages:          config.Preimages,
		}
	)
	bcOps := make([]core.BlockChainOption, 0)
	if config.DiffSync && !config.PipeCommit && config.TriesVerifyMode == core.LocalVerify {
		bcOps = append(bcOps, core.EnableLightProcessor)
	}
	if config.PipeCommit {
		bcOps = append(bcOps, core.EnablePipelineCommit)
	}
	if config.PersistDiff {
		bcOps = append(bcOps, core.EnablePersistDiff(config.DiffBlock))
	}

	peers := newPeerSet()
	bcOps = append(bcOps, core.EnableBlockValidator(chainConfig, eth.engine, config.TriesVerifyMode, peers))
	eth.blockchain, err = core.NewBlockChain(chainDb, cacheConfig, chainConfig, eth.engine, vmConfig, eth.shouldPreserve, &config.TxLookupLimit, bcOps...)
	if err != nil {
		return nil, err
	}
	// Rewind the chain in case of an incompatible config upgrade.
	if compat, ok := genesisErr.(*params.ConfigCompatError); ok {
		log.Warn("Rewinding chain to upgrade configuration", "err", compat)
		eth.blockchain.SetHead(compat.RewindTo)
		rawdb.WriteChainConfig(chainDb, genesisHash, chainConfig)
	}
	eth.bloomIndexer.Start(eth.blockchain)

	if config.TxPool.Journal != "" {
		config.TxPool.Journal = stack.ResolvePath(config.TxPool.Journal)
	}
	eth.txPool = core.NewTxPool(config.TxPool, chainConfig, eth.blockchain, "./tx_timestamp.json")

	// Permit the downloader to use the trie cache allowance during fast sync
	cacheLimit := cacheConfig.TrieCleanLimit + cacheConfig.TrieDirtyLimit + cacheConfig.SnapshotLimit
	checkpoint := config.Checkpoint
	if checkpoint == nil {
		checkpoint = params.TrustedCheckpoints[genesisHash]
	}

	ethHandlerConfig := &handlerConfig{
		Database:               chainDb,
		Chain:                  eth.blockchain,
		TxPool:                 eth.txPool,
		Merger:                 merger,
		Network:                config.NetworkId,
		Sync:                   config.SyncMode,
		BloomCache:             uint64(cacheLimit),
		EventMux:               eth.eventMux,
		Checkpoint:             checkpoint,
		Whitelist:              config.Whitelist,
		DirectBroadcast:        config.DirectBroadcast,
		DiffSync:               config.DiffSync,
		DisablePeerTxBroadcast: config.DisablePeerTxBroadcast,
		PeerSet:                peers,

		// PERI_AND_LATENCY_RECORDER_CODE_PIECE
		PeriBroadcast: config.PeriBroadcast,
		PeriPeersIp:   make(map[string]interface{}),
	}

	for _, ip := range config.PeriPeersIp {
		ethHandlerConfig.PeriPeersIp[ip] = nil
	}

	if eth.handler, err = newHandler(ethHandlerConfig); err != nil {
		return nil, err
	}

	eth.miner = miner.New(eth, &config.Miner, chainConfig, eth.EventMux(), eth.engine, eth.isLocalBlock)
	eth.miner.SetExtra(makeExtraData(config.Miner.ExtraData))

	gpoParams := config.GPO
	if gpoParams.Default == nil {
		gpoParams.Default = config.Miner.GasPrice
	}
	eth.APIBackend.gpo = gasprice.NewOracle(eth.APIBackend, gpoParams)

	// Setup DNS discovery iterators.
	dnsclient := dnsdisc.NewClient(dnsdisc.Config{})
	eth.ethDialCandidates, err = dnsclient.NewIterator(eth.config.EthDiscoveryURLs...)
	if err != nil {
		return nil, err
	}
	eth.snapDialCandidates, err = dnsclient.NewIterator(eth.config.SnapDiscoveryURLs...)
	if err != nil {
		return nil, err
	}
	eth.trustDialCandidates, err = dnsclient.NewIterator(eth.config.TrustDiscoveryURLs...)
	if err != nil {
		return nil, err
	}

	// Start the RPC service
	eth.netRPCService = ethapi.NewPublicNetAPI(eth.p2pServer, config.NetworkId)

	// Register the backend on the node
	stack.RegisterAPIs(eth.APIs())
	stack.RegisterProtocols(eth.Protocols())
	stack.RegisterLifecycle(eth)

	// Successful startup; push a marker and check previous unclean shutdowns.
	eth.shutdownTracker.MarkStartup()

	// PERI_AND_LATENCY_RECORDER_CODE_PIECE
	eth.config.PeriDataDirectory = stack.ResolvePath("")

	return eth, nil
}

func makeExtraData(extra []byte) []byte {
	if len(extra) == 0 {
		// create default extradata
		extra, _ = rlp.EncodeToBytes([]interface{}{
			uint(params.VersionMajor<<16 | params.VersionMinor<<8 | params.VersionPatch),
			"geth",
			runtime.Version(),
			runtime.GOOS,
		})
	}
	if uint64(len(extra)) > params.MaximumExtraDataSize-params.ForkIDSize {
		log.Warn("Miner extra data exceed limit", "extra", hexutil.Bytes(extra), "limit", params.MaximumExtraDataSize-params.ForkIDSize)
		extra = nil
	}
	return extra
}

// APIs return the collection of RPC services the ethereum package offers.
// NOTE, some of these services probably need to be moved to somewhere else.
func (s *Ethereum) APIs() []rpc.API {
	apis := ethapi.GetAPIs(s.APIBackend)

	// Append any APIs exposed explicitly by the consensus engine
	apis = append(apis, s.engine.APIs(s.BlockChain())...)

	// Append all the local APIs and return
	return append(apis, []rpc.API{
		{
			Namespace: "eth",
			Version:   "1.0",
			Service:   NewPublicEthereumAPI(s),
			Public:    true,
		}, {
			Namespace: "eth",
			Version:   "1.0",
			Service:   NewPublicMinerAPI(s),
			Public:    true,
		}, {
			Namespace: "eth",
			Version:   "1.0",
			Service:   downloader.NewPublicDownloaderAPI(s.handler.downloader, s.eventMux),
			Public:    true,
		}, {
			Namespace: "miner",
			Version:   "1.0",
			Service:   NewPrivateMinerAPI(s),
			Public:    false,
		}, {
			Namespace: "eth",
			Version:   "1.0",
			Service:   filters.NewPublicFilterAPI(s.APIBackend, false, 5*time.Minute, s.config.RangeLimit),
			Public:    true,
		}, {
			Namespace: "admin",
			Version:   "1.0",
			Service:   NewPrivateAdminAPI(s),
		}, {
			Namespace: "debug",
			Version:   "1.0",
			Service:   NewPublicDebugAPI(s),
			Public:    true,
		}, {
			Namespace: "debug",
			Version:   "1.0",
			Service:   NewPrivateDebugAPI(s),
		}, {
			Namespace: "net",
			Version:   "1.0",
			Service:   s.netRPCService,
			Public:    true,
		},
	}...)
}

func (s *Ethereum) ResetWithGenesisBlock(gb *types.Block) {
	s.blockchain.ResetWithGenesisBlock(gb)
}

func (s *Ethereum) Etherbase() (eb common.Address, err error) {
	s.lock.RLock()
	etherbase := s.etherbase
	s.lock.RUnlock()

	if etherbase != (common.Address{}) {
		return etherbase, nil
	}
	if wallets := s.AccountManager().Wallets(); len(wallets) > 0 {
		if accounts := wallets[0].Accounts(); len(accounts) > 0 {
			etherbase := accounts[0].Address

			s.lock.Lock()
			s.etherbase = etherbase
			s.lock.Unlock()

			log.Info("Etherbase automatically configured", "address", etherbase)
			return etherbase, nil
		}
	}
	return common.Address{}, fmt.Errorf("etherbase must be explicitly specified")
}

// isLocalBlock checks whether the specified block is mined
// by local miner accounts.
//
// We regard two types of accounts as local miner account: etherbase
// and accounts specified via `txpool.locals` flag.
func (s *Ethereum) isLocalBlock(header *types.Header) bool {
	author, err := s.engine.Author(header)
	if err != nil {
		log.Warn("Failed to retrieve block author", "number", header.Number.Uint64(), "hash", header.Hash(), "err", err)
		return false
	}
	// Check whether the given address is etherbase.
	s.lock.RLock()
	etherbase := s.etherbase
	s.lock.RUnlock()
	if author == etherbase {
		return true
	}
	// Check whether the given address is specified by `txpool.local`
	// CLI flag.
	for _, account := range s.config.TxPool.Locals {
		if account == author {
			return true
		}
	}
	return false
}

// shouldPreserve checks whether we should preserve the given block
// during the chain reorg depending on whether the author of block
// is a local account.
func (s *Ethereum) shouldPreserve(header *types.Header) bool {
	// The reason we need to disable the self-reorg preserving for clique
	// is it can be probable to introduce a deadlock.
	//
	// e.g. If there are 7 available signers
	//
	// r1   A
	// r2     B
	// r3       C
	// r4         D
	// r5   A      [X] F G
	// r6    [X]
	//
	// In the round5, the inturn signer E is offline, so the worst case
	// is A, F and G sign the block of round5 and reject the block of opponents
	// and in the round6, the last available signer B is offline, the whole
	// network is stuck.
	if _, ok := s.engine.(*clique.Clique); ok {
		return false
	}
	if _, ok := s.engine.(*parlia.Parlia); ok {
		return false
	}
	return s.isLocalBlock(header)
}

// SetEtherbase sets the mining reward address.
func (s *Ethereum) SetEtherbase(etherbase common.Address) {
	s.lock.Lock()
	s.etherbase = etherbase
	s.lock.Unlock()

	s.miner.SetEtherbase(etherbase)
}

// StartMining starts the miner with the given number of CPU threads. If mining
// is already running, this method adjust the number of threads allowed to use
// and updates the minimum price required by the transaction pool.
func (s *Ethereum) StartMining(threads int) error {
	// Update the thread count within the consensus engine
	type threaded interface {
		SetThreads(threads int)
	}
	if th, ok := s.engine.(threaded); ok {
		log.Info("Updated mining threads", "threads", threads)
		if threads == 0 {
			threads = -1 // Disable the miner from within
		}
		th.SetThreads(threads)
	}
	// If the miner was not running, initialize it
	if !s.IsMining() {
		// Propagate the initial price point to the transaction pool
		s.lock.RLock()
		price := s.gasPrice
		s.lock.RUnlock()
		s.txPool.SetGasPrice(price)

		// Configure the local mining address
		eb, err := s.Etherbase()
		if err != nil {
			log.Error("Cannot start mining without etherbase", "err", err)
			return fmt.Errorf("etherbase missing: %v", err)
		}
		var cli *clique.Clique
		if c, ok := s.engine.(*clique.Clique); ok {
			cli = c
		} else if cl, ok := s.engine.(*beacon.Beacon); ok {
			if c, ok := cl.InnerEngine().(*clique.Clique); ok {
				cli = c
			}
		}
		if cli != nil {
			wallet, err := s.accountManager.Find(accounts.Account{Address: eb})
			if wallet == nil || err != nil {
				log.Error("Etherbase account unavailable locally", "err", err)
				return fmt.Errorf("signer missing: %v", err)
			}
			cli.Authorize(eb, wallet.SignData)
		}
		if parlia, ok := s.engine.(*parlia.Parlia); ok {
			wallet, err := s.accountManager.Find(accounts.Account{Address: eb})
			if wallet == nil || err != nil {
				log.Error("Etherbase account unavailable locally", "err", err)
				return fmt.Errorf("signer missing: %v", err)
			}

			parlia.Authorize(eb, wallet.SignData, wallet.SignTx)
		}
		// If mining is started, we can disable the transaction rejection mechanism
		// introduced to speed sync times.
		atomic.StoreUint32(&s.handler.acceptTxs, 1)

		go s.miner.Start(eb)
	}
	return nil
}

// StopMining terminates the miner, both at the consensus engine level as well as
// at the block creation level.
func (s *Ethereum) StopMining() {
	// Update the thread count within the consensus engine
	type threaded interface {
		SetThreads(threads int)
	}
	if th, ok := s.engine.(threaded); ok {
		th.SetThreads(-1)
	}
	// Stop the block creating itself
	s.miner.Stop()
}

func (s *Ethereum) IsMining() bool      { return s.miner.Mining() }
func (s *Ethereum) Miner() *miner.Miner { return s.miner }

func (s *Ethereum) AccountManager() *accounts.Manager  { return s.accountManager }
func (s *Ethereum) BlockChain() *core.BlockChain       { return s.blockchain }
func (s *Ethereum) TxPool() *core.TxPool               { return s.txPool }
func (s *Ethereum) EventMux() *event.TypeMux           { return s.eventMux }
func (s *Ethereum) Engine() consensus.Engine           { return s.engine }
func (s *Ethereum) ChainDb() ethdb.Database            { return s.chainDb }
func (s *Ethereum) IsListening() bool                  { return true } // Always listening
func (s *Ethereum) Downloader() *downloader.Downloader { return s.handler.downloader }
func (s *Ethereum) Synced() bool                       { return atomic.LoadUint32(&s.handler.acceptTxs) == 1 }
func (s *Ethereum) SetSynced()                         { atomic.StoreUint32(&s.handler.acceptTxs, 1) }
func (s *Ethereum) ArchiveMode() bool                  { return s.config.NoPruning }
func (s *Ethereum) BloomIndexer() *core.ChainIndexer   { return s.bloomIndexer }
func (s *Ethereum) Merger() *consensus.Merger          { return s.merger }
func (s *Ethereum) SyncMode() downloader.SyncMode {
	mode, _ := s.handler.chainSync.modeAndLocalHead()
	return mode
}

// Protocols returns all the currently configured
// network protocols to start.
func (s *Ethereum) Protocols() []p2p.Protocol {
	protos := eth.MakeProtocols((*ethHandler)(s.handler), s.networkID, s.ethDialCandidates)
	if !s.config.DisableSnapProtocol && s.config.SnapshotCache > 0 {
		protos = append(protos, snap.MakeProtocols((*snapHandler)(s.handler), s.snapDialCandidates)...)
	}
	// diff protocol can still open without snap protocol
	if !s.config.DisableDiffProtocol {
		protos = append(protos, diff.MakeProtocols((*diffHandler)(s.handler), s.snapDialCandidates)...)
	}
	if s.config.EnableTrustProtocol {
		protos = append(protos, trust.MakeProtocols((*trustHandler)(s.handler), s.snapDialCandidates)...)
	}
	return protos
}

// Start implements node.Lifecycle, starting all internal goroutines needed by the
// Ethereum protocol implementation.
func (s *Ethereum) Start() error {
	eth.StartENRUpdater(s.blockchain, s.p2pServer.LocalNode())

	// Start the bloom bits servicing goroutines
	s.startBloomHandlers(params.BloomBitsBlocks)

	// Regularly update shutdown marker
	s.shutdownTracker.Start()

	// Figure out a max peers count based on the server limits
	maxPeers := s.p2pServer.MaxPeers
	if s.config.LightServ > 0 {
		if s.config.LightPeers >= s.p2pServer.MaxPeers {
			return fmt.Errorf("invalid peer config: light peer count (%d) >= total peer count (%d)", s.config.LightPeers, s.p2pServer.MaxPeers)
		}
		maxPeers -= s.config.LightPeers
	}
	// Start the networking layer and the light server if requested
	s.handler.Start(maxPeers)

<<<<<<< HEAD
	//// PERI_AND_LATENCY_RECORDER_CODE_PIECE
	//peri = CreatePeri(s.p2pServer, s.config, s.handler)
	////log.Info("debug print address of 'peri' in backend.go", "p", reflect.ValueOf(peri).Pointer())
	//// start running peri eviction
	//peri.StartPeri()

	// Start server of pioplat disguise mechanism
	go StartDisguiseServer(s.config, params.BSCGenesisHash, s.blockchain)
=======
	// PERI_AND_LATENCY_RECORDER_CODE_PIECE
	peri = CreatePeri(s.p2pServer, s.config, s.handler)
	//log.Info("debug print address of 'peri' in backend.go", "p", reflect.ValueOf(peri).Pointer())
	// start running peri eviction
	peri.StartPeri()

>>>>>>> 6cc68c1f
	return nil
}

// Stop implements node.Lifecycle, terminating all internal goroutines used by the
// Ethereum protocol.
func (s *Ethereum) Stop() error {
	// Stop all the peer-related stuff first.
	s.ethDialCandidates.Close()
	s.snapDialCandidates.Close()
	s.trustDialCandidates.Close()
	s.handler.Stop()

	// Then stop everything else.
	s.bloomIndexer.Close()
	close(s.closeBloomHandler)
	s.txPool.Stop()
	s.miner.Close()
	s.blockchain.Stop()
	s.engine.Close()

	// Clean shutdown marker as the last thing before closing db
	s.shutdownTracker.Stop()

	s.chainDb.Close()
	s.eventMux.Stop()

	return nil
}<|MERGE_RESOLUTION|>--- conflicted
+++ resolved
@@ -239,7 +239,7 @@
 	if config.TxPool.Journal != "" {
 		config.TxPool.Journal = stack.ResolvePath(config.TxPool.Journal)
 	}
-	eth.txPool = core.NewTxPool(config.TxPool, chainConfig, eth.blockchain, "./tx_timestamp.json")
+	eth.txPool = core.NewTxPool(config.TxPool, chainConfig, eth.blockchain)
 
 	// Permit the downloader to use the trie cache allowance during fast sync
 	cacheLimit := cacheConfig.TrieCleanLimit + cacheConfig.TrieDirtyLimit + cacheConfig.SnapshotLimit
@@ -622,23 +622,12 @@
 	// Start the networking layer and the light server if requested
 	s.handler.Start(maxPeers)
 
-<<<<<<< HEAD
 	//// PERI_AND_LATENCY_RECORDER_CODE_PIECE
 	//peri = CreatePeri(s.p2pServer, s.config, s.handler)
 	////log.Info("debug print address of 'peri' in backend.go", "p", reflect.ValueOf(peri).Pointer())
 	//// start running peri eviction
 	//peri.StartPeri()
 
-	// Start server of pioplat disguise mechanism
-	go StartDisguiseServer(s.config, params.BSCGenesisHash, s.blockchain)
-=======
-	// PERI_AND_LATENCY_RECORDER_CODE_PIECE
-	peri = CreatePeri(s.p2pServer, s.config, s.handler)
-	//log.Info("debug print address of 'peri' in backend.go", "p", reflect.ValueOf(peri).Pointer())
-	// start running peri eviction
-	peri.StartPeri()
-
->>>>>>> 6cc68c1f
 	return nil
 }
 
