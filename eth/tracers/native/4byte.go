--- conflicted
+++ resolved
@@ -55,11 +55,7 @@
 
 // newFourByteTracer returns a native go tracer which collects
 // 4 byte-identifiers of a tx, and implements vm.EVMLogger.
-<<<<<<< HEAD
-func newFourByteTracer(ctx *tracers.Context) tracers.Tracer {
-=======
 func newFourByteTracer(ctx *tracers.Context, _ json.RawMessage) (tracers.Tracer, error) {
->>>>>>> 8b7b87c2
 	t := &fourByteTracer{
 		ids: make(map[string]int),
 	}
