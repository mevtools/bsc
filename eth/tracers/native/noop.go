// Copyright 2021 The go-ethereum Authors
// This file is part of the go-ethereum library.
//
// The go-ethereum library is free software: you can redistribute it and/or modify
// it under the terms of the GNU Lesser General Public License as published by
// the Free Software Foundation, either version 3 of the License, or
// (at your option) any later version.
//
// The go-ethereum library is distributed in the hope that it will be useful,
// but WITHOUT ANY WARRANTY; without even the implied warranty of
// MERCHANTABILITY or FITNESS FOR A PARTICULAR PURPOSE. See the
// GNU Lesser General Public License for more details.
//
// You should have received a copy of the GNU Lesser General Public License
// along with the go-ethereum library. If not, see <http://www.gnu.org/licenses/>.

package native

import (
	"encoding/json"
	"math/big"
	"time"

	"github.com/ethereum/go-ethereum/common"
	"github.com/ethereum/go-ethereum/core/vm"
	"github.com/ethereum/go-ethereum/eth/tracers"
)

func init() {
	register("noopTracer", newNoopTracer)
}

// noopTracer is a go implementation of the Tracer interface which
// performs no action. It's mostly useful for testing purposes.
type noopTracer struct{}

// newNoopTracer returns a new noop tracer.
<<<<<<< HEAD
func newNoopTracer(ctx *tracers.Context) tracers.Tracer {
	return &noopTracer{}
=======
func newNoopTracer(ctx *tracers.Context, _ json.RawMessage) (tracers.Tracer, error) {
	return &noopTracer{}, nil
>>>>>>> 8b7b87c2
}

// CaptureStart implements the EVMLogger interface to initialize the tracing operation.
func (t *noopTracer) CaptureStart(env *vm.EVM, from common.Address, to common.Address, create bool, input []byte, gas uint64, value *big.Int) {
}

// CaptureEnd is called after the call finishes to finalize the tracing.
func (t *noopTracer) CaptureEnd(output []byte, gasUsed uint64, _ time.Duration, err error) {
}

// CaptureState implements the EVMLogger interface to trace a single step of VM execution.
func (t *noopTracer) CaptureState(pc uint64, op vm.OpCode, gas, cost uint64, scope *vm.ScopeContext, rData []byte, depth int, err error) {
}

// CaptureFault implements the EVMLogger interface to trace an execution fault.
func (t *noopTracer) CaptureFault(pc uint64, op vm.OpCode, gas, cost uint64, _ *vm.ScopeContext, depth int, err error) {
}

// CaptureEnter is called when EVM enters a new scope (via call, create or selfdestruct).
func (t *noopTracer) CaptureEnter(typ vm.OpCode, from common.Address, to common.Address, input []byte, gas uint64, value *big.Int) {
}

// CaptureExit is called when EVM exits a scope, even if the scope didn't
// execute any code.
func (t *noopTracer) CaptureExit(output []byte, gasUsed uint64, err error) {
}

func (*noopTracer) CaptureTxStart(gasLimit uint64) {}

func (*noopTracer) CaptureTxEnd(restGas uint64) {}

// GetResult returns an empty json object.
func (t *noopTracer) GetResult() (json.RawMessage, error) {
	return json.RawMessage(`{}`), nil
}

// Stop terminates execution of the tracer at the first opportune moment.
func (t *noopTracer) Stop(err error) {
}<|MERGE_RESOLUTION|>--- conflicted
+++ resolved
@@ -35,13 +35,8 @@
 type noopTracer struct{}
 
 // newNoopTracer returns a new noop tracer.
-<<<<<<< HEAD
-func newNoopTracer(ctx *tracers.Context) tracers.Tracer {
-	return &noopTracer{}
-=======
 func newNoopTracer(ctx *tracers.Context, _ json.RawMessage) (tracers.Tracer, error) {
 	return &noopTracer{}, nil
->>>>>>> 8b7b87c2
 }
 
 // CaptureStart implements the EVMLogger interface to initialize the tracing operation.
